use std::convert::TryFrom;

use crate::{
    cf::Cf, error::Error, headers::Headers, http::Method, ByteStream, FormData, RequestInit, Result,
};

use serde::de::DeserializeOwned;
use std::borrow::Cow;
use url::{form_urlencoded::Parse, Url};
use wasm_bindgen::JsCast;
use wasm_bindgen_futures::JsFuture;
use worker_sys::{Request as EdgeRequest, RequestInit as EdgeRequestInit};

/// A [Request](https://developer.mozilla.org/en-US/docs/Web/API/Request) representation for
/// handling incoming and creating outbound HTTP requests.
#[derive(Debug)]
pub struct Request {
    method: Method,
    path: String,
    headers: Headers,
    cf: Cf,
    edge_request: EdgeRequest,
    body_used: bool,
    immutable: bool,
}

impl From<EdgeRequest> for Request {
    fn from(req: EdgeRequest) -> Self {
        Self {
            method: req.method().into(),
            path: Url::parse(&req.url())
                .map(|u| u.path().into())
                .unwrap_or_else(|_| {
                    let u = req.url();
                    if !u.starts_with('/') {
                        return "/".to_string() + &u;
                    }
                    u
                }),
            headers: Headers(req.headers()),
            cf: req.cf().into(),
            edge_request: req,
            body_used: false,
            immutable: true,
        }
    }
}

impl TryFrom<Request> for EdgeRequest {
    type Error = Error;
    fn try_from(req: Request) -> Result<Self> {
        req.inner().clone().map_err(Error::from)
    }
}

impl TryFrom<&Request> for EdgeRequest {
    type Error = Error;
    fn try_from(req: &Request) -> Result<Self> {
        req.inner().clone().map_err(Error::from)
    }
}

impl Request {
    /// Construct a new `Request` with an HTTP Method.
    pub fn new(uri: &str, method: Method) -> Result<Self> {
        EdgeRequest::new_with_str_and_init(uri, EdgeRequestInit::new().method(method.as_ref()))
            .map(|req| {
                let mut req: Request = req.into();
                req.immutable = false;
                req
            })
            .map_err(|e| Error::JsError(e))
    }

    /// Construct a new `Request` with a `RequestInit` configuration.
    pub fn new_with_init(uri: &str, init: &RequestInit) -> Result<Self> {
        EdgeRequest::new_with_str_and_init(uri, &init.into())
            .map(|req| {
                let mut req: Request = req.into();
                req.immutable = false;
                req
            })
            .map_err(|e| Error::JsError(e))
    }

    /// Access this request's body encoded as JSON.
    pub async fn json<B: DeserializeOwned>(&mut self) -> Result<B> {
        if !self.body_used {
            self.body_used = true;
            return JsFuture::from(self.edge_request.json()?)
                .await
<<<<<<< HEAD
                .map_err(|e| Error::JsError(e))
=======
                .map_err(|e| {
                    Error::JsError(
                        e.as_string()
                            .unwrap_or_else(|| "failed to get JSON for body value".into()),
                    )
                })
>>>>>>> b55bb592
                .and_then(|val| serde_wasm_bindgen::from_value(val).map_err(Error::from));
        }

        Err(Error::BodyUsed)
    }

    /// Access this request's body as plaintext.
    pub async fn text(&mut self) -> Result<String> {
        if !self.body_used {
            self.body_used = true;
            return JsFuture::from(self.edge_request.text()?)
                .await
                .map(|val| val.as_string().unwrap())
                .map_err(|e| Error::JsError(e));
        }

        Err(Error::BodyUsed)
    }

    /// Access this request's body as raw bytes.
    pub async fn bytes(&mut self) -> Result<Vec<u8>> {
        if !self.body_used {
            self.body_used = true;
            return JsFuture::from(self.edge_request.array_buffer()?)
                .await
                .map(|val| js_sys::Uint8Array::new(&val).to_vec())
                .map_err(|e| Error::JsError(e));
        }

        Err(Error::BodyUsed)
    }

    /// Access this request's body as a form-encoded payload and pull out fields and files.
    pub async fn form_data(&mut self) -> Result<FormData> {
        if !self.body_used {
            self.body_used = true;
            return JsFuture::from(self.edge_request.form_data()?)
                .await
                .map(|val| val.into())
                .map_err(|e| Error::JsError(e));
        }

        Err(Error::BodyUsed)
    }

    /// Access this request's body as a [`Stream`](futures::stream::Stream) of bytes.
    pub fn stream(&mut self) -> Result<ByteStream> {
        if self.body_used {
            return Err(Error::BodyUsed);
        }

        self.body_used = true;

        let stream = self
            .edge_request
            .body()
            .ok_or_else(|| Error::RustError("no body for request".into()))?;

        let stream = wasm_streams::ReadableStream::from_raw(stream.dyn_into().unwrap());
        Ok(ByteStream {
            inner: stream.into_stream(),
        })
    }

    /// Get the `Headers` for this request.
    pub fn headers(&self) -> &Headers {
        &self.headers
    }

    /// Get a mutable reference to this request's `Headers`.
    /// **Note:** they can only be modified if the request was created from scratch or cloned.
    pub fn headers_mut(&mut self) -> Result<&mut Headers> {
        if self.immutable {
            return Err(Error::JsError(
                "Cannot get a mutable reference to an immutable headers object.".into(),
            ));
        }
        Ok(&mut self.headers)
    }

    /// Access this request's Cloudflare-specific properties.
    pub fn cf(&self) -> &Cf {
        &self.cf
    }

    /// The HTTP Method associated with this `Request`.
    pub fn method(&self) -> Method {
        self.method.clone()
    }

    /// The URL Path of this `Request`.
    pub fn path(&self) -> String {
        self.path.clone()
    }

    /// Get a mutable reference to this request's path.
    /// **Note:** they can only be modified if the request was created from scratch or cloned.
    pub fn path_mut(&mut self) -> Result<&mut String> {
        if self.immutable {
            return Err(Error::JsError(
                "Cannot get a mutable reference to an immutable path.".into(),
            ));
        }
        Ok(&mut self.path)
    }

    /// The parsed [`url::Url`] of this `Request`.
    pub fn url(&self) -> Result<Url> {
        let url = self.edge_request.url();
        url.parse()
            .map_err(|e| Error::RustError(format!("failed to parse Url from {}: {}", e, url)))
    }

    #[allow(clippy::should_implement_trait)]
    pub fn clone(&self) -> Result<Self> {
        self.edge_request
            .clone()
            .map(|req| req.into())
            .map_err(Error::from)
    }

    pub fn inner(&self) -> &EdgeRequest {
        &self.edge_request
    }
}

/// Used to add additional helper functions to url::Url
pub trait UrlExt {
    /// Given a query parameter, returns the value of the first occurrence of that parameter if it
    /// exists
    fn param<'a>(&'a self, key: &'a str) -> Option<Cow<'a, str>> {
        self.param_iter(key).next()
    }
    /// Given a query parameter, returns an Iterator of values for that parameter in the url's
    /// query string
    fn param_iter<'a>(&'a self, key: &'a str) -> ParamIter<'a>;
}

impl UrlExt for Url {
    fn param_iter<'a>(&'a self, key: &'a str) -> ParamIter<'a> {
        ParamIter {
            inner: self.query_pairs(),
            key,
        }
    }
}

pub struct ParamIter<'a> {
    inner: Parse<'a>,
    key: &'a str,
}

impl<'a> Iterator for ParamIter<'a> {
    type Item = Cow<'a, str>;

    fn next(&mut self) -> Option<Self::Item> {
        let key = self.key;
        Some(self.inner.find(|(k, _)| k == key)?.1)
    }
}

#[test]
fn url_param_works() {
    let url = Url::parse("https://example.com/foo.html?a=foo&b=bar&a=baz").unwrap();
    assert_eq!(url.param("a").as_deref(), Some("foo"));
    assert_eq!(url.param("b").as_deref(), Some("bar"));
    assert_eq!(url.param("c").as_deref(), None);
    let mut a_values = url.param_iter("a");
    assert_eq!(a_values.next().as_deref(), Some("foo"));
    assert_eq!(a_values.next().as_deref(), Some("baz"));
    assert_eq!(a_values.next(), None);
}<|MERGE_RESOLUTION|>--- conflicted
+++ resolved
@@ -89,16 +89,12 @@
             self.body_used = true;
             return JsFuture::from(self.edge_request.json()?)
                 .await
-<<<<<<< HEAD
-                .map_err(|e| Error::JsError(e))
-=======
                 .map_err(|e| {
                     Error::JsError(
                         e.as_string()
                             .unwrap_or_else(|| "failed to get JSON for body value".into()),
                     )
                 })
->>>>>>> b55bb592
                 .and_then(|val| serde_wasm_bindgen::from_value(val).map_err(Error::from));
         }
 
