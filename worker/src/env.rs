use crate::d1::D1Database;
use crate::error::Error;
#[cfg(feature = "queue")]
use crate::Queue;
use crate::{durable::ObjectNamespace, Bucket, DynamicDispatcher, Fetcher, Result};

use js_sys::Object;
use wasm_bindgen::{prelude::*, JsCast, JsValue};
use worker_kv::KvStore;

#[wasm_bindgen]
extern "C" {
    /// Env contains any bindings you have associated with the Worker when you uploaded it.
    pub type Env;
}

impl Env {
    fn get_binding<T: EnvBinding>(&self, name: &str) -> Result<T> {
        let binding =
            js_sys::Reflect::get(self, &JsValue::from(name)).map_err(|err| Error::JsError(err))?;
        if binding.is_undefined() {
            Err(format!("Binding `{}` is undefined.", name).into())
        } else {
            // Can't just use JsCast::dyn_into here because the type name might not be in scope
            // resulting in a terribly annoying javascript error which can't be caught
            T::get(binding)
        }
    }

    /// Access Secret value bindings added to your Worker via the UI or `wrangler`:
    /// <https://developers.cloudflare.com/workers/cli-wrangler/commands#secret>
    pub fn secret(&self, binding: &str) -> Result<Secret> {
        self.get_binding::<Secret>(binding)
    }

    /// Environment variables are defined via the `[vars]` configuration in your wrangler.toml file
    /// and are always plaintext values.
    pub fn var(&self, binding: &str) -> Result<Var> {
        self.get_binding::<Var>(binding)
    }

    /// Access a Workers KV namespace by the binding name configured in your wrangler.toml file.
    pub fn kv(&self, binding: &str) -> Result<KvStore> {
        KvStore::from_this(self, binding).map_err(From::from)
    }

    /// Access a Durable Object namespace by the binding name configured in your wrangler.toml file.
    pub fn durable_object(&self, binding: &str) -> Result<ObjectNamespace> {
        self.get_binding(binding)
    }

    /// Access a Dynamic Dispatcher for dispatching events to other workers.
    pub fn dynamic_dispatcher(&self, binding: &str) -> Result<DynamicDispatcher> {
        self.get_binding(binding)
    }

    /// Get a [Service Binding](https://developers.cloudflare.com/workers/runtime-apis/service-bindings/)
    /// for Worker-to-Worker communication.
    pub fn service(&self, binding: &str) -> Result<Fetcher> {
        self.get_binding(binding)
    }

<<<<<<< HEAD
    /// Access a D1 Database by the binding name configured in your wrangler.toml file.
    pub fn d1(&self, binding: &str) -> Result<D1Database> {
=======
    #[cfg(feature = "queue")]
    /// Access a Queue by the binding name configured in your wrangler.toml file.
    pub fn queue(&self, binding: &str) -> Result<Queue> {
        self.get_binding(binding)
    }

    /// Access an R2 Bucket by the binding name configured in your wrangler.toml file.
    pub fn bucket(&self, binding: &str) -> Result<Bucket> {
>>>>>>> b55bb592
        self.get_binding(binding)
    }
}

pub trait EnvBinding: Sized + JsCast {
    const TYPE_NAME: &'static str;

    fn get(val: JsValue) -> Result<Self> {
        let obj = Object::from(val);
        if obj.constructor().name() == Self::TYPE_NAME {
            Ok(obj.unchecked_into())
        } else {
            Err(format!(
                "Binding cannot be cast to the type {} from {}",
                Self::TYPE_NAME,
                obj.constructor().name()
            )
            .into())
        }
    }
}

pub struct StringBinding(JsValue);

impl EnvBinding for StringBinding {
    const TYPE_NAME: &'static str = "String";
}

impl JsCast for StringBinding {
    fn instanceof(val: &JsValue) -> bool {
        val.is_string()
    }

    fn unchecked_from_js(val: JsValue) -> Self {
        StringBinding(val)
    }

    fn unchecked_from_js_ref(val: &JsValue) -> &Self {
        unsafe { &*(val as *const JsValue as *const Self) }
    }
}

impl AsRef<JsValue> for StringBinding {
    fn as_ref(&self) -> &wasm_bindgen::JsValue {
        unsafe { &*(&self.0 as *const JsValue) }
    }
}

impl From<JsValue> for StringBinding {
    fn from(val: JsValue) -> Self {
        StringBinding(val)
    }
}

impl From<StringBinding> for JsValue {
    fn from(sec: StringBinding) -> Self {
        sec.0
    }
}

impl ToString for StringBinding {
    fn to_string(&self) -> String {
        self.0.as_string().unwrap_or_default()
    }
}

/// A string value representing a binding to a secret in a Worker.
pub type Secret = StringBinding;
/// A string value representing a binding to an environment variable in a Worker.
pub type Var = StringBinding;<|MERGE_RESOLUTION|>--- conflicted
+++ resolved
@@ -59,11 +59,11 @@
     pub fn service(&self, binding: &str) -> Result<Fetcher> {
         self.get_binding(binding)
     }
-
-<<<<<<< HEAD
+    
     /// Access a D1 Database by the binding name configured in your wrangler.toml file.
     pub fn d1(&self, binding: &str) -> Result<D1Database> {
-=======
+        self.get_binding(binding)
+    }
     #[cfg(feature = "queue")]
     /// Access a Queue by the binding name configured in your wrangler.toml file.
     pub fn queue(&self, binding: &str) -> Result<Queue> {
@@ -72,7 +72,6 @@
 
     /// Access an R2 Bucket by the binding name configured in your wrangler.toml file.
     pub fn bucket(&self, binding: &str) -> Result<Bucket> {
->>>>>>> b55bb592
         self.get_binding(binding)
     }
 }
