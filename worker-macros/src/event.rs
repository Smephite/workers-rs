--- conflicted
+++ resolved
@@ -57,20 +57,14 @@
             // create a new "main" function that takes the worker_sys::Request, and calls the
             // original attributed function, passing in a converted worker::Request
             let wrapper_fn = quote! {
-<<<<<<< HEAD
                 pub async fn #wrapper_fn_ident(
-                    req: worker_sys::Request,
+                    req: ::worker::worker_sys::Request,
                     env: ::worker::Env,
-                    ctx: worker_sys::Context
-                ) -> worker_sys::Response {
+                    ctx: ::worker::worker_sys::Context
+                ) -> ::worker::worker_sys::Response {
                     let ctx = worker::Context::new(ctx);
                     // get the worker::Result<worker::Response> by calling the original fn
-                    match #input_fn_ident(worker::Request::from(req), env, ctx).await.map(worker_sys::Response::from) {
-=======
-                pub async fn #wrapper_fn_ident(req: ::worker::worker_sys::Request, env: ::worker::Env) -> ::worker::worker_sys::Response {
-                    // get the worker::Result<worker::Response> by calling the original fn
-                    match #input_fn_ident(::worker::Request::from(req), env).await.map(::worker::worker_sys::Response::from) {
->>>>>>> 4603e562
+                    match #input_fn_ident(::worker::Request::from(req), env, ctx).await.map(::worker::worker_sys::Response::from) {
                         Ok(res) => res,
                         Err(e) => {
                             ::worker::console_log!("{}", &e);
